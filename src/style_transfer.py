# TODO add dropout to the input of the GRU cells? Tianxiao does so
import copy
import json
import logging
import numpy as np
import os
import pickle
import torch
from torch import optim
import torch.nn as nn
import torch.nn.functional
from collections import defaultdict
from src.beam_search import BeamSearchDecoder
from src.greedy_decoding import GreedyDecoder
from src.base_model import BaseModel
from src.generate_batches import preprocessSentences
from src.rnn import Rnn, SoftSampleWord
from src.discriminator import Cnn
from src.vocabulary import Vocabulary


device = torch.device("cuda" if torch.cuda.is_available() else "cpu")


class GaussianNoise(nn.Module):
    def __init__(self):
        super().__init__()

    def forward(self, din, stddev):
        if self.training:
            noise = torch.autograd.Variable(
                torch.randn(din.size()).to(device) * stddev)
            return din + noise
        return din


class StyleTransfer(BaseModel):

    def __init__(self, params, vocabulary: Vocabulary):
        super().__init__()
        self.vocabulary = vocabulary
        self.params = params
        self.discriminatorNoise = GaussianNoise()
        self.noise_sigma = self.params.initial_noise
        # instantiating the encoder and the generator
        self.encoder = Rnn(
            self.params.autoencoder.input_size,
            self.params.autoencoder.hidden_size,
            self.params.autoencoder.num_layers,
            batch_first=True).to(device)
        self.generator = Rnn(
            self.params.autoencoder.input_size,
            self.params.autoencoder.hidden_size,
            self.params.autoencoder.num_layers,
            batch_first=True).to(device)

        # instantiating linear networks for hidden transformations
        self.encoderLabelsTransform = \
            torch.nn.Linear(1, self.params.dim_y).to(device)
        self.generatorLabelsTransform = \
            torch.nn.Linear(1, self.params.dim_y).to(device)
        self.hiddenToVocab = torch.nn.Linear(
            self.params.autoencoder.hidden_size,
            self.vocabulary.vocabSize).to(device)

        # instantiating the discriminators
        discriminator0 = Cnn(
            self.params.discriminator.in_channels,
            self.params.discriminator.out_channels,
            self.params.discriminator.kernel_sizes,
            self.params.autoencoder.hidden_size,
            self.params.discriminator.dropout
        ).to(device)
        discriminator1 = Cnn(
            self.params.discriminator.in_channels,
            self.params.discriminator.out_channels,
            self.params.discriminator.kernel_sizes,
            self.params.autoencoder.hidden_size,
            self.params.discriminator.dropout
        ).to(device)
        self.discriminators = {
            0: discriminator0,
            1: discriminator1
        }

        # instantiating the optimizer
        self.autoencoder_optimizer = optim.Adam(
            [{'params': self.encoder.parameters()},
             {'params': self.generator.parameters()},
             {'params': self.encoderLabelsTransform.parameters()},
             {'params': self.generatorLabelsTransform.parameters()},
             {'params': self.vocabulary.embeddings.parameters()},
             {'params': self.hiddenToVocab.parameters()}],
            lr=self.params.autoencoder.learning_rate,
            betas=(self.params.autoencoder.beta_0,
                   self.params.autoencoder.beta_1))
        self.discriminator0_optimizer = optim.Adam(
            self.discriminators[0].parameters(),
            lr=self.params.discriminator.learning_rate,
            betas=(self.params.discriminator.beta_0,
                   self.params.discriminator.beta_1))
        self.discriminator1_optimizer = optim.Adam(
            self.discriminators[1].parameters(),
            lr=self.params.discriminator.learning_rate,
            betas=(self.params.discriminator.beta_0,
                   self.params.discriminator.beta_1))

        # instantiating the loss criterion
        self.rec_loss_criterion = nn.CrossEntropyLoss().to(device)
        self.adv_loss_criterion = nn.BCEWithLogitsLoss().to(device)

<<<<<<< HEAD
    def adversarialLoss(self, x_real, x_fake, label):
=======
    def adversarialLoss(self, x_real, x_fake, label, noisy=True):
>>>>>>> 24fe48d1
        ones = torch.ones((len(x_real), 1)).to(device)
        zeros = torch.zeros((len(x_fake), 1)).to(device)
        discriminator = self.discriminators[label]
        x_real = x_real.unsqueeze(1)
        x_fake = x_fake.unsqueeze(1)
<<<<<<< HEAD
=======
        if noisy:
            x_real = self.discriminatorNoise(x_real, self.noise_sigma)
            x_fake = self.discriminatorNoise(x_fake, self.noise_sigma)
>>>>>>> 24fe48d1
        class_fake = discriminator(x_fake.detach())
        class_real = discriminator(x_real.detach())
        class_fake = class_fake.squeeze(0)
        class_real = class_real.squeeze(0)

        labels = np.array([label] * x_real.shape[0])
        labels = torch.FloatTensor(labels).to(device)
        labels = labels.unsqueeze(1)
        loss_d = self.adv_loss_criterion(class_real, ones) + \
            self.adv_loss_criterion(class_fake, zeros)
        loss_g = self.adv_loss_criterion(class_fake, ones)
        return loss_d, loss_g

    def _generateWithPrevOutput(
            self, h0, max_len, lengths=[], evaluation=False, soft=True):
        """
        Implements professor teaching for the generator,transforming outputs
        at each time t to a curren token representing a weighted average
        of the embeddings (if soft=True) or just the most probable one (else)
        Params:
        h0 -- the first hidden state y + z of size (1, 1, hidden_size)
        max_len -- stops the generator after max_len tokens generated
        Output:
        hiddens -- of shape (max_len, 1, hidden_size).
                    If length<max_len it ends with zeros.
        """
<<<<<<< HEAD

        hidden = h0
        hiddens = torch.zeros(
            self.size, max_len, self.params.autoencoder.hidden_size,
            device="cuda")
        if soft:
            tokens = torch.zeros(
                self.size, max_len, self.params.embedding_size, device="cuda")
        else:
            tokens = torch.zeros(self.size, max_len, device="cuda")

        goEmbedding = self.vocabulary(['<go>']).squeeze(0)
        goEmbedding = goEmbedding.repeat(self.size, 1)
        goEmbedding = goEmbedding.unsqueeze(1)
        currTokens = goEmbedding
        softSampleFunction = SoftSampleWord(
            dropout=self.params.dropout,
            embeddings=self.vocabulary.embeddings,
            gamma=self.params.temperature)

        if soft:
            for index in range(max_len):
                # generator need input (seq_len, batch_size, input_size)
                output, hidden = self.generator(
                    currTokens, hidden, pad=False)
                currTokens, vocabLogits = softSampleFunction(
                    output=output,
                    hiddenToVocab=self.hiddenToVocab)
                tokens[:, index, :] = currTokens
                currTokens = currTokens.unsqueeze(1)
                hiddens[:, index, :] = hidden

        else:
            for index in range(max_len):
                output, hidden = self.generator(currTokens, hidden, pad=False)
                vocabLogit = self.hiddenToVocab(hidden)
                idxs = vocabLogit[0, :, :].max(1)[1]
                tokens[:, index] = idxs
                currTokens = self.vocabulary(idxs, byWord=False).unsqueeze(1)

        hiddens = torch.cat((h0.transpose(0, 1), hiddens), dim=1)
        return hiddens, tokens

    def _generateTokens(self, tokens, h0, lenghts, evaluation):
        hidden = h0
        generatedVocabs = torch.zeros(
            self.size, len(tokens), self.vocabulary.vocabSize + 1,
            device=device)
        output, hidden = self.generator(tokens, hidden, lenghts)

        # dropping some values of the generator output
        # during both training and test
        output = torch.nn.functional.dropout(
            output, p=self.params.dropout)

=======

        hidden = h0
        hiddens = torch.zeros(
            self.size, max_len, self.params.autoencoder.hidden_size,
            device="cuda")
        if soft:
            tokens = torch.zeros(
                self.size, max_len, self.params.embedding_size, device="cuda")
        else:
            tokens = torch.zeros(self.size, max_len, device="cuda")

        goEmbedding = self.vocabulary(['<go>']).squeeze(0)
        goEmbedding = goEmbedding.repeat(self.size, 1)
        goEmbedding = goEmbedding.unsqueeze(1)
        currTokens = goEmbedding
        softSampleFunction = SoftSampleWord(
            dropout=self.params.dropout,
            embeddings=self.vocabulary.embeddings,
            gamma=self.params.temperature)

        if soft:
            for index in range(max_len):
                # generator need input (seq_len, batch_size, input_size)
                output, hidden = self.generator(
                    currTokens, hidden, pad=False)
                currTokens, vocabLogits = softSampleFunction(
                    output=output,
                    hiddenToVocab=self.hiddenToVocab)
                tokens[:, index, :] = currTokens
                currTokens = currTokens.unsqueeze(1)
                hiddens[:, index, :] = hidden

        else:
            for index in range(max_len):
                output, hidden = self.generator(currTokens, hidden, pad=False)
                vocabLogit = self.hiddenToVocab(hidden)
                idxs = vocabLogit[0, :, :].max(1)[1]
                tokens[:, index] = idxs
                currTokens = self.vocabulary(idxs, byWord=False).unsqueeze(1)

        hiddens = torch.cat((h0.transpose(0, 1), hiddens), dim=1)
        return hiddens, tokens

    def _generateTokens(self, tokens, h0, lenghts, evaluation):
        hidden = h0
        generatedVocabs = torch.zeros(
            self.size, len(tokens), self.vocabulary.vocabSize + 1,
            device=device)
        output, hidden = self.generator(tokens, hidden, lenghts)

        # dropping some values of the generator output
        # during both training and test
        output = torch.nn.functional.dropout(
            output, p=self.params.dropout)

>>>>>>> 24fe48d1
        generatedVocabs = self.hiddenToVocab(output)
        return generatedVocabs, output

    def _computeHiddens(
            self, encoder_inputs, generator_input, labels, lenghts, evaluation):
        if evaluation:
            size = self.eval_size
            labels = np.array(labels)
        else:
            size = self.params.batch_size

        tensorLabels = torch.FloatTensor(labels).to(device)
        tensorLabels = tensorLabels.unsqueeze(1)
        initialHiddens = self.encoderLabelsTransform(tensorLabels)
        initialHiddens = initialHiddens.unsqueeze(0)
        zeros = torch.zeros(1, size, self.params.dim_z, device=device)
        initialHiddens = torch.cat((initialHiddens, zeros), dim=2)
        _, content = self.encoder(encoder_inputs, initialHiddens, lenghts)
        content = content[:, :, self.params.dim_y:]

        # generating the hidden states (yp, zp)
        originalHiddens = self.generatorLabelsTransform(tensorLabels)
        originalHiddens = originalHiddens.unsqueeze(0)
        self.originalHiddens = torch.cat(
            (originalHiddens, content), dim=2)

        # generating the hidden states with inverted labels (yq, zp)
        transformedHiddens = self.generatorLabelsTransform(1 - tensorLabels)
        transformedHiddens = transformedHiddens.unsqueeze(0)
        self.transformedHiddens = torch.cat(
            (transformedHiddens, content), dim=2)

    def _runBatch(
            self, encoder_inputs, generator_input,
            targets, labels, lenghts, evaluation, which_params):
        """
        which_params - string 'd0' or 'd1' or 'eg'
        """

        self.size = self.eval_size if evaluation else self.params.batch_size
        self.losses = defaultdict(float)
        negativeIndex = np.where(labels == 0)[0]
        positiveIndex = np.nonzero(labels)

        self._computeHiddens(
                encoder_inputs, generator_input, labels, lenghts, evaluation)

        generatorOutputs, h_teacher = self._generateTokens(
            generator_input, self.originalHiddens, lenghts, evaluation)

        # econder and generator's losses
        if which_params == 'eg':
            # re-pack padded sequence for computing losses
            packedGenOutput = nn.utils.rnn.pack_padded_sequence(
                generatorOutputs, lenghts, batch_first=True)[0]

            self.losses['reconstruction'] = self.rec_loss_criterion(
                packedGenOutput.view(-1, self.vocabulary.vocabSize),
                targets[0].view(-1))

        # adversarial losses
        h_professor, _ = self._generateWithPrevOutput(
            self.transformedHiddens, self.params.max_len,
            lenghts, evaluation, soft=True)

        if which_params in ['eg', 'd0']:
            d_loss, g_loss = self.adversarialLoss(
                h_teacher[negativeIndex],
                h_professor[positiveIndex],
<<<<<<< HEAD
                0)
=======
                0, noisy=not evaluation)
>>>>>>> 24fe48d1
            self.losses['discriminator0'] = d_loss
            self.losses['generator'] += g_loss

        # positive sentences
        if which_params in ['eg', 'd1']:
            d_loss, g_loss = self.adversarialLoss(
                h_teacher[positiveIndex],
                h_professor[negativeIndex],
<<<<<<< HEAD
                1)
=======
                1, noisy=not evaluation)
>>>>>>> 24fe48d1
            self.losses['discriminator1'] = d_loss
            self.losses['generator'] += g_loss

    def _zeroGradients(self):
        self.autoencoder_optimizer.zero_grad()
        self.discriminator0_optimizer.zero_grad()
        self.discriminator1_optimizer.zero_grad()
<<<<<<< HEAD
=======

    def _sentencesToInputs(self, sentences, noisy):
        # transform sentences into embeddings
        sentences = list(map(lambda x: x.split(" "), sentences))
        encoder_inputs, generator_inputs, targets, lengths = \
            preprocessSentences(sentences, noisy=noisy)
        encoder_inputs = torch.stack(list(map(
            self.vocabulary, encoder_inputs)))
        generator_inputs = torch.stack(list(map(
            self.vocabulary, generator_inputs)))
        targets = torch.stack(list(map(
            self.vocabulary.getSentenceIds, targets)))
        targets = nn.utils.rnn.pack_padded_sequence(
            targets, lengths, batch_first=True)

        return encoder_inputs, generator_inputs, targets, lengths
>>>>>>> 24fe48d1

    def _sentencesToInputs(self, sentences, noisy):
        # transform sentences into embeddings
        sentences = list(map(lambda x: x.split(" "), sentences))
        encoder_inputs, generator_inputs, targets, lengths = \
            preprocessSentences(sentences, noisy=noisy)
        encoder_inputs = torch.stack(list(map(
            self.vocabulary, encoder_inputs)))
        generator_inputs = torch.stack(list(map(
            self.vocabulary, generator_inputs)))
        targets = torch.stack(list(map(
            self.vocabulary.getSentenceIds, targets)))
        targets = nn.utils.rnn.pack_padded_sequence(
            targets, lengths, batch_first=True)

        return encoder_inputs, generator_inputs, targets, lengths

    def trainOnBatch(self, sentences, labels, iterNum, printDebug=False):
        self.train()
        labels = np.array(labels)
        encoder_inputs, generator_inputs, targets, lenghts = \
            self._sentencesToInputs(sentences, noisy=True)

        # compute losses for discriminator0 and optimize
        self._zeroGradients()
        self._runBatch(
            encoder_inputs, generator_inputs, targets, labels, lenghts,
            evaluation=False, which_params='d0')

        d0Loss = self.losses['discriminator0']
        self.losses['discriminator0'].backward()
        self.discriminator0_optimizer.step()

        # compute losses for discriminator1 and optimize
        self._zeroGradients()
        self._runBatch(
            encoder_inputs, generator_inputs, targets, labels, lenghts,
            evaluation=False, which_params='d1')

        d1Loss = self.losses['discriminator1']
        self.losses['discriminator1'].backward()
        self.discriminator1_optimizer.step()

        # compute losses for encoder and generator and optimize
        self._zeroGradients()
        self._runBatch(
            encoder_inputs, generator_inputs, targets, labels, lenghts,
            evaluation=False, which_params='eg')
        self.losses['autoencoder'] = self.losses['reconstruction'].clone()
        if d1Loss < self.params.max_d_loss and \
                d0Loss < self.params.max_d_loss:
            self.losses['autoencoder'] += \
                self.params.lambda_GAN * self.losses['generator']

<<<<<<< HEAD
        if printDebug and iterNum % 200 == 0:
=======
        if iterNum % 200 == 0:
>>>>>>> 24fe48d1
            self.losses['discriminator1'] = d1Loss
            self.losses['discriminator0'] = d0Loss
            self.printDebugLoss()

        self.losses['autoencoder'].backward(retain_graph=True)

        torch.nn.utils.clip_grad_norm_(
            [*self.encoder.parameters(), *self.generator.parameters(),
             *self.encoderLabelsTransform.parameters(),
             *self.generatorLabelsTransform.parameters(),
             *self.vocabulary.embeddings.parameters(),
             *self.hiddenToVocab.parameters()],
            self.params.grad_clip)

        self.autoencoder_optimizer.step()
<<<<<<< HEAD

=======
        self.noise_sigma = self.noise_sigma * self.params.noise_decay
>>>>>>> 24fe48d1
        return self.losses['autoencoder']

    def evaluateOnBatch(self, sentences, labels):
        self.eval()
        self.eval_size = len(sentences)
        encoder_inputs, generator_inputs, targets, lengths = \
            self._sentencesToInputs(sentences, noisy=False)

        labels = np.array(labels)
        self._runBatch(
            encoder_inputs, generator_inputs, targets, labels, lengths,
            evaluation=True, which_params='eg')

        self.losses['autoencoder'] = self.losses['reconstruction'] + \
            self.params.lambda_GAN * self.losses['generator']

        return self.losses['autoencoder']

    def evaluate(self, batches, epoch_index):
        batchLosses = []
        self.losses = defaultdict(float)
        for batch in batches:
            sentences = batch[0]
            labels = batch[1]
            self.evaluateOnBatch(sentences, labels)
            batchLosses.append(
                {k: copy.deepcopy(float(v)) for k, v in self.losses.items()})

        if self.params.logdir:
            greedy = GreedyDecoder(self, self.params)
            beam = BeamSearchDecoder(self, self.params)
            reconstructedGreedy = []
            transformedGreedy = []
            reconstructedBeam = []
            transformedBeam = []
            allSentences = []
            allLabels = []
            epoch_dir = os.path.join(
                self.params.logdir, 'epoch_{0}'.format(epoch_index))
            os.makedirs(epoch_dir, exist_ok=True)
            lossFile = os.path.join(epoch_dir, 'losses.pickle')
            transferFile = os.path.join(epoch_dir, 'transfers.json')
            with open(lossFile, 'wb') as fp:
                pickle.dump(batchLosses, fp)

            for batch in batches:
                # rnn sorts sentences from longest to shortest, to keep the
                # correspondance we do the same.
                allSentences.extend(sorted(batch[0], key=len, reverse=True))
                allLabels.extend(batch[1])
                rGreedy, tGreedy = greedy.rewriteBatch(batch[0], batch[1])
                reconstructedGreedy.extend(rGreedy)
                transformedGreedy.extend(tGreedy)
                rBeam, tBeam = beam.rewriteBatch(batch[0], batch[1])
                reconstructedBeam.extend(rBeam)
                transformedBeam.extend(tBeam)

            with open(transferFile, 'w') as fp:
                json.dump(
                    {'original': allSentences,
                     'labels': allLabels,
                     'reconstructed_greedy': reconstructedGreedy,
                     'transformed_greedy': transformedGreedy,
                     'reconstructed_beam': reconstructedBeam,
                     'transformed_beam': transformedBeam}, fp)

        return np.average([float(x['autoencoder']) for x in batchLosses])

    def transformBatch(self, sentences, labels):
        self.eval()
        self.eval_size = len(sentences)
        encoder_inputs, generator_inputs, _, lengths = \
            self._sentencesToInputs(sentences, noisy=False)
        self._computeHiddens(
            encoder_inputs, generator_inputs, labels, lengths, evaluation=True)

    def printDebugLoss(self):
        out = {k: float(v) for k, v in self.losses.items()}
        logging.debug('Losses: \n{0}'.format(json.dumps(out, indent=4)))

    @staticmethod
    def getNorm(parameters):
        # This is a debug function, to be removed when everything is working
        parameters = list(filter(lambda p: p.grad is not None, parameters))
        total_norm = 0
        for p in parameters:
            param_norm = p.grad.data.norm(2)
            total_norm += param_norm ** 2
            return total_norm ** (1. / 2)<|MERGE_RESOLUTION|>--- conflicted
+++ resolved
@@ -109,22 +109,15 @@
         self.rec_loss_criterion = nn.CrossEntropyLoss().to(device)
         self.adv_loss_criterion = nn.BCEWithLogitsLoss().to(device)
 
-<<<<<<< HEAD
-    def adversarialLoss(self, x_real, x_fake, label):
-=======
     def adversarialLoss(self, x_real, x_fake, label, noisy=True):
->>>>>>> 24fe48d1
         ones = torch.ones((len(x_real), 1)).to(device)
         zeros = torch.zeros((len(x_fake), 1)).to(device)
         discriminator = self.discriminators[label]
         x_real = x_real.unsqueeze(1)
         x_fake = x_fake.unsqueeze(1)
-<<<<<<< HEAD
-=======
         if noisy:
             x_real = self.discriminatorNoise(x_real, self.noise_sigma)
             x_fake = self.discriminatorNoise(x_fake, self.noise_sigma)
->>>>>>> 24fe48d1
         class_fake = discriminator(x_fake.detach())
         class_real = discriminator(x_real.detach())
         class_fake = class_fake.squeeze(0)
@@ -151,7 +144,6 @@
         hiddens -- of shape (max_len, 1, hidden_size).
                     If length<max_len it ends with zeros.
         """
-<<<<<<< HEAD
 
         hidden = h0
         hiddens = torch.zeros(
@@ -207,63 +199,6 @@
         output = torch.nn.functional.dropout(
             output, p=self.params.dropout)
 
-=======
-
-        hidden = h0
-        hiddens = torch.zeros(
-            self.size, max_len, self.params.autoencoder.hidden_size,
-            device="cuda")
-        if soft:
-            tokens = torch.zeros(
-                self.size, max_len, self.params.embedding_size, device="cuda")
-        else:
-            tokens = torch.zeros(self.size, max_len, device="cuda")
-
-        goEmbedding = self.vocabulary(['<go>']).squeeze(0)
-        goEmbedding = goEmbedding.repeat(self.size, 1)
-        goEmbedding = goEmbedding.unsqueeze(1)
-        currTokens = goEmbedding
-        softSampleFunction = SoftSampleWord(
-            dropout=self.params.dropout,
-            embeddings=self.vocabulary.embeddings,
-            gamma=self.params.temperature)
-
-        if soft:
-            for index in range(max_len):
-                # generator need input (seq_len, batch_size, input_size)
-                output, hidden = self.generator(
-                    currTokens, hidden, pad=False)
-                currTokens, vocabLogits = softSampleFunction(
-                    output=output,
-                    hiddenToVocab=self.hiddenToVocab)
-                tokens[:, index, :] = currTokens
-                currTokens = currTokens.unsqueeze(1)
-                hiddens[:, index, :] = hidden
-
-        else:
-            for index in range(max_len):
-                output, hidden = self.generator(currTokens, hidden, pad=False)
-                vocabLogit = self.hiddenToVocab(hidden)
-                idxs = vocabLogit[0, :, :].max(1)[1]
-                tokens[:, index] = idxs
-                currTokens = self.vocabulary(idxs, byWord=False).unsqueeze(1)
-
-        hiddens = torch.cat((h0.transpose(0, 1), hiddens), dim=1)
-        return hiddens, tokens
-
-    def _generateTokens(self, tokens, h0, lenghts, evaluation):
-        hidden = h0
-        generatedVocabs = torch.zeros(
-            self.size, len(tokens), self.vocabulary.vocabSize + 1,
-            device=device)
-        output, hidden = self.generator(tokens, hidden, lenghts)
-
-        # dropping some values of the generator output
-        # during both training and test
-        output = torch.nn.functional.dropout(
-            output, p=self.params.dropout)
-
->>>>>>> 24fe48d1
         generatedVocabs = self.hiddenToVocab(output)
         return generatedVocabs, output
 
@@ -333,11 +268,7 @@
             d_loss, g_loss = self.adversarialLoss(
                 h_teacher[negativeIndex],
                 h_professor[positiveIndex],
-<<<<<<< HEAD
-                0)
-=======
                 0, noisy=not evaluation)
->>>>>>> 24fe48d1
             self.losses['discriminator0'] = d_loss
             self.losses['generator'] += g_loss
 
@@ -346,11 +277,7 @@
             d_loss, g_loss = self.adversarialLoss(
                 h_teacher[positiveIndex],
                 h_professor[negativeIndex],
-<<<<<<< HEAD
-                1)
-=======
                 1, noisy=not evaluation)
->>>>>>> 24fe48d1
             self.losses['discriminator1'] = d_loss
             self.losses['generator'] += g_loss
 
@@ -358,8 +285,6 @@
         self.autoencoder_optimizer.zero_grad()
         self.discriminator0_optimizer.zero_grad()
         self.discriminator1_optimizer.zero_grad()
-<<<<<<< HEAD
-=======
 
     def _sentencesToInputs(self, sentences, noisy):
         # transform sentences into embeddings
@@ -376,25 +301,8 @@
             targets, lengths, batch_first=True)
 
         return encoder_inputs, generator_inputs, targets, lengths
->>>>>>> 24fe48d1
-
-    def _sentencesToInputs(self, sentences, noisy):
-        # transform sentences into embeddings
-        sentences = list(map(lambda x: x.split(" "), sentences))
-        encoder_inputs, generator_inputs, targets, lengths = \
-            preprocessSentences(sentences, noisy=noisy)
-        encoder_inputs = torch.stack(list(map(
-            self.vocabulary, encoder_inputs)))
-        generator_inputs = torch.stack(list(map(
-            self.vocabulary, generator_inputs)))
-        targets = torch.stack(list(map(
-            self.vocabulary.getSentenceIds, targets)))
-        targets = nn.utils.rnn.pack_padded_sequence(
-            targets, lengths, batch_first=True)
-
-        return encoder_inputs, generator_inputs, targets, lengths
-
-    def trainOnBatch(self, sentences, labels, iterNum, printDebug=False):
+
+    def trainOnBatch(self, sentences, labels, iterNum):
         self.train()
         labels = np.array(labels)
         encoder_inputs, generator_inputs, targets, lenghts = \
@@ -431,11 +339,7 @@
             self.losses['autoencoder'] += \
                 self.params.lambda_GAN * self.losses['generator']
 
-<<<<<<< HEAD
-        if printDebug and iterNum % 200 == 0:
-=======
         if iterNum % 200 == 0:
->>>>>>> 24fe48d1
             self.losses['discriminator1'] = d1Loss
             self.losses['discriminator0'] = d0Loss
             self.printDebugLoss()
@@ -451,11 +355,7 @@
             self.params.grad_clip)
 
         self.autoencoder_optimizer.step()
-<<<<<<< HEAD
-
-=======
         self.noise_sigma = self.noise_sigma * self.params.noise_decay
->>>>>>> 24fe48d1
         return self.losses['autoencoder']
 
     def evaluateOnBatch(self, sentences, labels):
