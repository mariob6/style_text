import numpy as np
import torch
from torch import optim
import torch.nn as nn
from collections import defaultdict
from src.generate_batches import preprocessSentence, batchesFromFiles
from src.rnn import Rnn
from src.discriminator import Cnn
from src.vocabulary import Vocabulary

device = torch.device("cuda" if torch.cuda.is_available() else "cpu")

<<<<<<< HEAD

class StyleTransfer(object):
=======
>>>>>>> f46e7d4d

class StyleTransfer(nn.Module):

    def __init__(self, params, vocabulary: Vocabulary):
        super().__init__()
        self.vocabulary = vocabulary

        # instantiating the encoder and the generator
        self.encoder = Rnn(
            params.autoencoder.input_size,
            params.autoencoder.hidden_size,
            params.autoencoder.num_layers,
            device)
        self.generator = Rnn(
            params.autoencoder.input_size,
            params.autoencoder.hidden_size,
            params.autoencoder.num_layers,
            device)

        # instantiating linear networks for hidden transformations
        self.labelsTransform = torch.nn.Linear(1, params.dim_y)
        self.hiddenToVocab = torch.nn.Linear(
            params.autoencoder.hidden_size, self.vocabulary.vocabSize + 1)

        # instantiating the discriminators
        discriminator0 = Cnn(
            params.discriminator.in_channels,
            params.discriminator.out_channels,
            params.discriminator.kernel_sizes,
            params.discriminator.embedding_size,
            params.discriminator.hidden_size,
            params.discriminator.dropout
        )
        discriminator1 = Cnn(
            params.discriminator.in_channels,
            params.discriminator.out_channels,
            params.discriminator.kernel_sizes,
            params.discriminator.embedding_size,
            params.discriminator.hidden_size,
            params.discriminator.dropout
        )
        self.discriminators = {
            0: discriminator0,
            1: discriminator1
        }

        # instantiating the optimizer
        self.autoencoder_optimizer = optim.Adam(
            [{'params': self.encoder.parameters()},
             {'params': self.generator.parameters()},
             {'params': self.labelsTransform.parameters()},
             {'params': self.vocabulary.embeddings.parameters()},
             {'params': self.hiddenToVocab.parameters()}],
            lr=params.autoencoder.learning_rate,
            betas=params.autoencoder.betas)
        self.discriminator0_optimizer = optim.Adam(
            self.discriminators[0].parameters(),
            lr=params.discriminator.learning_rate,
            betas=params.discriminator.betas)
        self.discriminator1_optimizer = optim.Adam(
<<<<<<< HEAD
            self.discriminators1.parameters(),
=======
            self.discriminators[1].parameters(),
>>>>>>> f46e7d4d
            lr=params.discriminator.learning_rate,
            betas=params.discriminator.betas)

        # instantiating the loss criterion
        self.rec_loss_criterion = nn.CrossEntropyLoss()
        self.adv_loss_criterion = nn.BCEWithLogitsLoss()

    def _encodeTokens(self, tokens, hidden):
        """
        This function takes as input a list of embeddings and returns
        the variable z: the encoded content
        Args:
        hidden -- h0
        """
        for token in tokens:
            out, hidden = self.encoder(token, hidden)
        return hidden[:, :, self.params.dim_y:]

    def _generateTokens(self, tokens, h0):
        hidden = h0
        generatedVocabs = torch.zeros(
            len(tokens), self.vocabulary.vocabSize + 1, device=device)
        output, hidden = self.generator(tokens, hidden)
        for i in range(output.shape[0]):
            curr = output[i, 0, :]
            generatedVocabs[i, :] = self.hiddenToVocab(curr)
        return generatedVocabs, output

    def _generateWithPrevOutput(self, h0, max_length, soft=True):
        hidden = h0
        hiddens = torch.zeros(max_length, 1, self.params.autoencoder.hidden_size, device=device)
        currToken = self.vocabulary.embeddings['<go>']
        softmax = torch.nn.Softmax()
        for index in range(max_length):
            currToken = currToken.unsqueeze(0).unsqueeze(0)
            out, hidden = self.generator(currToken, hidden)
            vocabLogits = self.hiddenToVocab(out[0, 0, :])

            # TODO add dropout
            vocabProbs = softmax(vocabLogits / self.params.temperature)
            if soft:
                currToken = torch.matmul(
                    vocabProbs, self.vocabulary.embeddings.weight)
            else:
                _, argmax = vocabProbs.max(1)
                currToken = self.vocabulary.embeddings[argmax]

        hiddens = torch.cat((h0, hiddens), dim=0)
        return hiddens

    def reconstructionLoss(self, outputs, targets):
        return torch.nn.functional.cross_entropy(outputs, targets)

    def adversarialLoss(self, x_real, x_fake, label):
        discriminator = self.discriminators[label]
        d_real = discriminator(x_real)
<<<<<<< HEAD
        d_fake = discriminator(x_fake)
=======
        d_fake = self.discriminator(x_fake)
>>>>>>> f46e7d4d
        label = torch.FloatTensor([label])

        loss_d = self.adv_loss_criterion(d_real, label) + \
            self.adv_loss_criterion(d_fake, 1 - label)
        loss_g = self.adv_loss_criterion(d_fake, label)
        return loss_d, loss_g

    def _zeroGradients(self):
        self.autoencoder_optimizer.zero_grad()
        self.discriminator0_optimizer.zero_grad()
        self.discriminator1_optimizer.zero_grad()

    def _runSentence(self, encoder_input, generator_input, label, target):
        # auto-encoder
        # initialize the first hidden state of the encoder
        initialHidden = self.labelsTransform(label)
        initialHidden = initialHidden.unsqueeze(0).unsqueeze(0)
        initialHidden = torch.cat(
            (initialHidden, torch.zeros(1, 1, self.params.dim_z)), dim=2)

        # encode tokens and extract only content=hidden[:,:,dim_y:]
        content = self._encodeTokens(encoder_input, initialHidden)

        # generating the hidden states (yp, zp)
        originalHidden = self.labelsTransform(label)
        originalHidden = originalHidden.unsqueeze(0).unsqueeze(0)
        originalHidden = torch.cat(
            (originalHidden, content), dim=2)

        # generating the hidden states with inverted labels (yq, zp)
        transformedHidden = self.labelsTransform(1 - label)
        transformedHidden = transformedHidden.unsqueeze(0).unsqueeze(0)
        transformedHidden = torch.cat(
            (transformedHidden, content), dim=2)

        # reconstruction loss
        generatorOutput, h_teacher = self._generateTokens(
            generator_input, originalHidden)
        self.losses['reconstruction'] += self.reconstructionLoss(
            generatorOutput, target)

        # adversarial losses
        h_professor = self._generateWithPrevOutput(
            transformedHidden, self.params.max_length, soft=True)
        d_loss, g_loss = self.adversarialLoss(h_teacher, h_professor, label)
        self.losses['discriminator{0}'.format(label)] += d_loss
        self.losses['generator'] += g_loss

    def _sentencesToInputs(self, sentences):
        # transform sentences into embeddings
        labels = np.array(labels)
        encoder_inputs, generator_inputs, targets = \
            preprocessSentences(sentences)
        encoder_inputs = list(map(
            self.vocabulary.getEmbedding, encoder_inputs))
        generator_inputs = list(map(
            self.vocabulary.getEmbedding, generator_inputs))
        targets = list(map(
            self.vocabulary.getWordId, sentences))

        return encoder_inputs, generator_inputs, targets

    def _computeLosses(self, encoder_inputs, generator_inputs, targets, labels):
        self.losses = defaultdict(float)
<<<<<<< HEAD

        for index in range(len(encoder_inputs)):
            label = labels[index]
            target = targets[index]
            encoder_input = encoder_inputs[index]
            generator_input = generator_inputs[index]
            self._runSentence(encoder_input, generator_input, label, target)

    def trainOnBatch(self, sentences, labels):
        self.train()
        encoder_inputs, generator_inputs, targets = \
            self._sentencesToInputs(sentences)

        self._zeroGradients()

        self._computeLosses(encoder_inputs, generator_inputs, targets)

        self.losses['autoencoder'] = self.losses['reconstruction'] + \
=======
        self.encoder_optimizer.zero_grad()
        self.generator_optimizer.zero_grad()
        self.discriminator0_optimizer.zero_grad()
        self.discriminator1_optimizer.zero_grad()
        originalHidden = []
        transformedHidden = []
        for index, sentence in enumerate(sentences):
            label = labels[index]
            # AUTO-ENCODER
            # initialize the first hidden state of the encoder
            initialHidden = self.labelsTransform(labels[index])
            initialHidden = initialHidden.unsqueeze(0).unsqueeze(0)
            initialHidden = torch.cat(
                (initialHidden, torch.zeros(1, 1, self.params.dim_z)), dim=2)

            # encode tokens and extract only content=hidden[:,:,dim_y:]
            content = self._encodeTokens(sentence, initialHidden)

            # generating the hidden states (yp, zp)
            originalHidden = self.labelsTransform(labels[index])
            originalHidden = originalHidden.unsqueeze(0).unsqueeze(0)
            originalHidden = torch.cat(
                (originalHidden, content), dim=2)

            # generating the hidden states with inverted labels (yq, zp)
            transformedHidden = self.labelsTransform(1 - labels[index])
            transformedHidden = transformedHidden.unsqueeze(0).unsqueeze(0)
            transformedHidden = torch.cat(
                (transformedHidden, content), dim=2)

            self.generator_optimizer.zero_grad()

            # reconstruction loss
            generatorOutput, h_teacher = self._generateTokens(
                sentence, originalHidden)
            self.losses['reconstruction'] += self.reconstructionLoss(
                generatorOutput, targets)

            # adversarial losses
            h_professor = self._generateWithPrevOutput(
                transformedHidden, len(sentence), soft=True)
            d_loss, g_loss = self.adversarialLoss(h_teacher, h_professor, label)
            self.losses['discriminator{0}'.format(label)] += d_loss
            self.losses['generator'] += g_loss

        loss_autoencoder = self.losses['reconstruction'] + \
>>>>>>> f46e7d4d
            self.params.lambda_GAN * self.losses['generator']
        self.losses['autoencoder'] /= len(sentences)

        self.losses['autoencoder'].backward()
        self.autoencoder_optimizer.step()
        self._zeroGradients()

        self.losses['discriminator0'] /= len(sentences)
        self.losses['discriminator0'].backward()
        self.discriminator0_optimizer.step()
        self._zeroGradients()

        self.losses['discriminator1'] /= len(sentences)
        self.losses['discriminator1'].backward()
        self.discriminator1_optimizer.step()
        self._zeroGradients()

    def evaluate(self, sentences, labels):
        self.eval()
        self.losses = defaultdict(float)
        encoder_inputs, generator_inputs, targets = \
            self._sentencesToInputs(sentences)

        self._computeLosses(encoder_inputs, generator_inputs, targets, labels)

        self.losses['autoencoder'] = self.losses['reconstruction'] + \
            self.params.lambda_GAN * self.losses['generator']
        self.losses['autoencoder'] /= len(sentences)

        self.losses['discriminator0'] /= len(sentences)
        self.losses['discriminator1'] /= len(sentences)

        return self.losses['autoencoder']<|MERGE_RESOLUTION|>--- conflicted
+++ resolved
@@ -10,11 +10,6 @@
 
 device = torch.device("cuda" if torch.cuda.is_available() else "cpu")
 
-<<<<<<< HEAD
-
-class StyleTransfer(object):
-=======
->>>>>>> f46e7d4d
 
 class StyleTransfer(nn.Module):
 
@@ -75,11 +70,7 @@
             lr=params.discriminator.learning_rate,
             betas=params.discriminator.betas)
         self.discriminator1_optimizer = optim.Adam(
-<<<<<<< HEAD
-            self.discriminators1.parameters(),
-=======
             self.discriminators[1].parameters(),
->>>>>>> f46e7d4d
             lr=params.discriminator.learning_rate,
             betas=params.discriminator.betas)
 
@@ -136,11 +127,7 @@
     def adversarialLoss(self, x_real, x_fake, label):
         discriminator = self.discriminators[label]
         d_real = discriminator(x_real)
-<<<<<<< HEAD
         d_fake = discriminator(x_fake)
-=======
-        d_fake = self.discriminator(x_fake)
->>>>>>> f46e7d4d
         label = torch.FloatTensor([label])
 
         loss_d = self.adv_loss_criterion(d_real, label) + \
@@ -205,8 +192,6 @@
 
     def _computeLosses(self, encoder_inputs, generator_inputs, targets, labels):
         self.losses = defaultdict(float)
-<<<<<<< HEAD
-
         for index in range(len(encoder_inputs)):
             label = labels[index]
             target = targets[index]
@@ -224,54 +209,6 @@
         self._computeLosses(encoder_inputs, generator_inputs, targets)
 
         self.losses['autoencoder'] = self.losses['reconstruction'] + \
-=======
-        self.encoder_optimizer.zero_grad()
-        self.generator_optimizer.zero_grad()
-        self.discriminator0_optimizer.zero_grad()
-        self.discriminator1_optimizer.zero_grad()
-        originalHidden = []
-        transformedHidden = []
-        for index, sentence in enumerate(sentences):
-            label = labels[index]
-            # AUTO-ENCODER
-            # initialize the first hidden state of the encoder
-            initialHidden = self.labelsTransform(labels[index])
-            initialHidden = initialHidden.unsqueeze(0).unsqueeze(0)
-            initialHidden = torch.cat(
-                (initialHidden, torch.zeros(1, 1, self.params.dim_z)), dim=2)
-
-            # encode tokens and extract only content=hidden[:,:,dim_y:]
-            content = self._encodeTokens(sentence, initialHidden)
-
-            # generating the hidden states (yp, zp)
-            originalHidden = self.labelsTransform(labels[index])
-            originalHidden = originalHidden.unsqueeze(0).unsqueeze(0)
-            originalHidden = torch.cat(
-                (originalHidden, content), dim=2)
-
-            # generating the hidden states with inverted labels (yq, zp)
-            transformedHidden = self.labelsTransform(1 - labels[index])
-            transformedHidden = transformedHidden.unsqueeze(0).unsqueeze(0)
-            transformedHidden = torch.cat(
-                (transformedHidden, content), dim=2)
-
-            self.generator_optimizer.zero_grad()
-
-            # reconstruction loss
-            generatorOutput, h_teacher = self._generateTokens(
-                sentence, originalHidden)
-            self.losses['reconstruction'] += self.reconstructionLoss(
-                generatorOutput, targets)
-
-            # adversarial losses
-            h_professor = self._generateWithPrevOutput(
-                transformedHidden, len(sentence), soft=True)
-            d_loss, g_loss = self.adversarialLoss(h_teacher, h_professor, label)
-            self.losses['discriminator{0}'.format(label)] += d_loss
-            self.losses['generator'] += g_loss
-
-        loss_autoencoder = self.losses['reconstruction'] + \
->>>>>>> f46e7d4d
             self.params.lambda_GAN * self.losses['generator']
         self.losses['autoencoder'] /= len(sentences)
 
