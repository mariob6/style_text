class DiscriminatorParams(object):
    def __init__(self, embedding_size):
        self.in_channels = 1
<<<<<<< HEAD
        self.out_channels = 128  # default in paper=128
=======
        self.out_channels = 3  # default in paper=128
>>>>>>> 7eef00ce
        self.kernel_sizes = [1, 2, 3]  # default in paper=[1, 2, 3]
        self.embedding_size = embedding_size
        self.hidden_size = 5
        self.dropout = 0.5
        self.learning_rate = 0.001
        self.betas = (0.5, 0.999)


class AutoencoderParams(object):
    def __init__(self, embedding_size, dim_y, dim_z):
        self.input_size = embedding_size
        self.hidden_size = dim_y + dim_z
        self.num_layers = 1
        self.dropout = 0.5
        self.learning_rate = 0.0001
        self.betas = (0.5, 0.999)


class Params(object):
    in_memory = True
    max_len = 20
    embedding_size = 200
    dim_y = 200
    dim_z = 500
    batch_size = 256
    epochs = 20
    temperature = 0.1
    lambda_GAN = 1
    dropout = 0.5
    max_loss = 1e10
    grad_clip = 20
    max_d_loss = 1.2
    savefile = ""
    autoencoder = AutoencoderParams(embedding_size, dim_y, dim_z)
    discriminator = DiscriminatorParams(embedding_size)<|MERGE_RESOLUTION|>--- conflicted
+++ resolved
@@ -1,11 +1,7 @@
 class DiscriminatorParams(object):
     def __init__(self, embedding_size):
         self.in_channels = 1
-<<<<<<< HEAD
         self.out_channels = 128  # default in paper=128
-=======
-        self.out_channels = 3  # default in paper=128
->>>>>>> 7eef00ce
         self.kernel_sizes = [1, 2, 3]  # default in paper=[1, 2, 3]
         self.embedding_size = embedding_size
         self.hidden_size = 5
